<<<<<<< HEAD
# Version 0.6.0
Release date: Unreleased

### Added

* Support "Remote" Chrome browser
=======
# Upcoming

### Added
* Support Ruby loggers in the :logger and :browser_logger option [Daniel Orner]
>>>>>>> 15faf004

# Version 0.5.0
Release date: 2020-01-26

### Added

* Support :drop_modifiers option in `#drag_to`
* Support setting range input

### Fixed

* Ruby 2.7 keyword arguments warnings
* Error in visibility JS atom [Stefan Wienert]
* Issue with request headers [dabrowt1]

# Version 0.4.0
Release date: 2019-07-15

### Added

* Node#rect added to support spatial filters
* Support for Capybaras `w3c_click_offset` settomg
* Support setting color inputs

### Fixed

* No longer hangs starting the browser with JRuby
* ValidityState objects can now be returned from the browser
* Headers now returned correctly
* Drag type detection improved
* Mouse button status tracked correctly through actions
* Clicking on a link that splits across multiple lines now works
* Correctly handle JS exceptions that don't provide a stacktrace

# Version 0.3.0
Release date: 2019-05-28

### Added

* Node#obscured? now supports use in nested frames

### Changed

* Click is no longer used to focus most form fields to behave more like the selenium driver
* Removed backports gem requirement

# Version 0.2.0
Release date: 2019-05-17

### Added

* Windows chrome location detection
* Node#obscured? to support the new Capybara obscured filter
* Node#drop to support the new Capybara drop functionality currently in Capybara master

### Fixed

* Node#set passes options to set_text
* :return added as alias of :enter key
* correct signal passed to shutdown Chrome

# Version 0.1.0
Release date: 2019-02-05

### Status

* All planned Poltergeist tests passing<|MERGE_RESOLUTION|>--- conflicted
+++ resolved
@@ -1,16 +1,9 @@
-<<<<<<< HEAD
 # Version 0.6.0
 Release date: Unreleased
 
 ### Added
-
-* Support "Remote" Chrome browser
-=======
-# Upcoming
-
-### Added
 * Support Ruby loggers in the :logger and :browser_logger option [Daniel Orner]
->>>>>>> 15faf004
+* Support "Remote" Chrome browser [Volodymyr Mykhailyk]
 
 # Version 0.5.0
 Release date: 2020-01-26
